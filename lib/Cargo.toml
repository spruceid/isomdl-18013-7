--- conflicted
+++ resolved
@@ -10,13 +10,8 @@
 
 [dependencies]
 anyhow = "1.0.66"
-<<<<<<< HEAD
 oidc4vp = { git = "https://github.com/spruceid/oidc4vp-rs.git", rev = "49236ae" }
 # oidc4vp = { path = "../../oidc4vp-rs"}
-=======
-oidc4vp = { git = "https://github.com/spruceid/oidc4vp-rs.git", rev = "903a970" }
-#oidc4vp = { path = "../../oidc4vp-rs"}
->>>>>>> 1a86c991
 isomdl = { git = "ssh://git@github.com/spruceid/isomdl.git", rev = "b2324b7" }
 #isomdl = {path = "../../isomdl"}
 openidconnect = { git = "https://github.com/ramosbugs/openidconnect-rs", branch = "main" }
